using DifferentialEquations
using FFTW
using GLMakie

<<<<<<< HEAD
Nx = 1024
Lx = 30.0
dx = Lx / Nx
x = collect(range(-Lx/2, stop=Lx/2 - dx, length=Nx))
kx  = 2π .* fftfreq(Nx, 1/dx)


α0x = 0.0
σx  = 0.0
ωx  = 1.0
κ   = -1.0
ν   = 1.0
=======
>>>>>>> 29e75da3
const ħ = 1.0
const m = 1.0

function main()
    Nx = 1024
    Lx = 30.0
    dx = Lx / Nx
    x = collect(range(-Lx/2, stop=Lx/2 - dx, length=Nx));
    kx  = 2π .* fftfreq(Nx, 1/dx);


    α0x = 5/2;
    σx  = 0.0;
    ωx  = 1.0;
    κ   = -1.0;
    ν   = 1.0;
    small = 1e-30;

    p = (ħ, m, κ, ν, ωx);

    tspan = (0.0, 10.0);
    println(tspan)

    # Reusable FFT plans and buffers
    ψbuf  = zeros(ComplexF64, 2*Nx);
    planF = plan_fft(ψbuf[1:Nx]);
    planB = plan_ifft(ψbuf[1:Nx]);

    # psi = rand(Float64, Nx);
    # planF = plan_rfft(psi);
    # ψbuf_r  = planF * psi;
    # ψbuf_i  = similar(ψbuf_r);
    # planB = plan_irfft(ψbuf_r, Nx);
    # kx = kx[1:length(ψbuf_r)];
    

    Vx = 0.5 * m * ωx^2 .* (x.^2);
    Tx = 0.5 * ħ^2 / m .* (kx.^2 );

    function coherent1D(x, α0, σ, ω, t)
        αt = α0 * exp(-1im*(ω*t - σ))
        x̄ = sqrt(2/ω)*real(αt)
        p̄ = sqrt(2*ω)*imag(αt)
        Δx = sqrt(1/(2ω))
        θ = -ω*t/2 + (abs(α0)^2*sin(2*ω*t - 2σ))/2
        φ = exp(1im*θ)
        pref = (ω/π)^(1/4)
        psi = pref .* φ .* exp.(-((x.-x̄).^2)/(2*Δx)^2) .* exp.(1im*p̄.*x)
        return vcat(real(psi), imag(psi))
    end

<<<<<<< HEAD
tspan = (0.0, 10.0)
=======
    function fT!(dψ, ψ, p, t)
        psi_re = @view ψ[1:Nx]
        psi_im = @view ψ[Nx+1:end]
        ψbuf[1:Nx] .=  Tx .* (planF * psi_im) ./ ħ
        ψbuf[Nx+1:end] .=  -Tx .* (planF * psi_re) ./ ħ 
        dψ[1:Nx] .= real.(planB * ψbuf[1:Nx])      
        dψ[Nx+1:end] .= real.(planB * ψbuf[Nx+1:end])       
    end
>>>>>>> 29e75da3

    function fV!(dψ, ψ, p, t)
        psi_re = @view ψ[1:Nx]
        psi_im = @view ψ[Nx+1:end]
        dψ[1:Nx] .=  Vx .* (psi_im) ./ ħ
        dψ[Nx+1:end] .=  -Vx .* (psi_re) ./ ħ 
    end

    function schrodinger!(dψ, ψ, p, t)
        psi_re = @view ψ[1:Nx]
        psi_im = @view ψ[Nx+1:end]
        ψbuf[1:Nx] .=  Tx .* (planF * psi_im) ./ ħ
        ψbuf[Nx+1:end] .=  -Tx .* (planF * psi_re) ./ ħ 
        dψ[1:Nx] .= real.(planB * ψbuf[1:Nx]) .+ Vx .* (psi_im) ./ ħ  
        dψ[Nx+1:end] .= real.(planB * ψbuf[Nx+1:end]) .- Vx .* (psi_re) ./ ħ     
    end

    function decoherence!(dψ, ψ, p, t)
        psi_re = @view ψ[1:Nx]
        psi_im = @view ψ[Nx+1:end]

        ρ = @. psi_re^2 + psi_im^2 

        Z = sum(ρ)

        lnρ = log.(ρ .+ small)
        mean_lnρ = sum(ρ .* lnρ) / Z

        Λ = atan.(psi_im, psi_re) .* 2
        mean_Λ =  mean_theta(Λ, ρ)/ Z
        desv_Λ = map(x-> min(x-mean_Λ, x + 2pi - mean_Λ), Λ )

        @. dψ[1:Nx] =  -κ * (lnρ - mean_lnρ) * psi_re + (ν/2) * (desv_Λ) * psi_im
        @. dψ[Nx+1:end] =  -κ * (lnρ - mean_lnρ) * psi_im - (ν/2) * (desv_Λ) * psi_re
    end

    function mean_theta(theta, rho)
        sc = sincos.(theta)
        mean_sc_theta = mapreduce((sc_ang, weight) -> [sc_ang[1]*weight, sc_ang[2]*weight], +, (sc, rho)...  )
        return atan(mean_sc_theta[1], mean_sc_theta[2])
    end

    function full_decoherence!(dψ, ψ, p, t)
        psi_re = @view ψ[1:Nx]
        psi_im = @view ψ[Nx+1:end]

        ρ = @. psi_re^2 + psi_im^2 

        Z = sum(ρ)

        lnρ = log.(ρ .+ small)
        mean_lnρ = sum(ρ .* lnρ) / Z

        Λ = atan.(psi_im, psi_re) .* 2
        mean_Λ = sum(ρ .* Λ) / Z

        @. dψ[1:Nx] =  -κ * (lnρ - mean_lnρ) * psi_re + (ν/2) * (Λ - mean_Λ) * psi_im
        @. dψ[Nx+1:end] =  -κ * (lnρ - mean_lnρ) * psi_im - (ν/2) * (Λ - mean_Λ) * psi_re

        ψbuf_r .=  Tx .* (planF * psi_im) ./ ħ
        ψbuf_i .=  -Tx .* (planF * psi_re) ./ ħ 
        dψ[1:Nx] .+= (planB * ψbuf_r) .+ Vx .* (psi_im) ./ ħ  
        dψ[Nx+1:end] .+= (planB * ψbuf_i) .- Vx .* (psi_re) ./ ħ     
    end

    function width(ψ, x, dx)
        psi_re = @view ψ[1:Nx]
        psi_im = @view ψ[Nx+1:end]

        prob = @. psi_re^2 + psi_im^2

        Z = sum(prob)

        mean_x = sum(prob .* x) / Z

        mean_x2 = sum(prob .* x.^2) / Z

<<<<<<< HEAD
sol = solve(prob, KenCarp47(autodiff = AutoFiniteDiff()), reltol=1e-15, abstol=1e-15; saveat = 0.001)
=======
        return sqrt(mean_x2 - mean_x^2)
    end
>>>>>>> 29e75da3

    function rho_func(ψ, x, dx)

        psi_re = @view ψ[1:Nx]
        psi_im = @view ψ[Nx+1:end]

<<<<<<< HEAD
# dδ0 = κ * sqrt(1/(2ωx))

δ0 = [sqrt(1/(2ωx)), κ*sqrt(1/(2ωx))]
=======
        prob = @. psi_re^2 + psi_im^2
>>>>>>> 29e75da3

        return sum(prob)
    end

    function diff_width(du, u, p, t)
        δ, dδ = u
        ħ, m, κ, ν, ωx = p
        du[1] = dδ
        du[2] = (2*κ - ν)*dδ + (ν*κ - κ^2)*δ + (ħ^2) / (4*m^2*δ^3) - δ*ωx^2
    end

    ψ0 = coherent1D(x, α0x, σx, ωx, 0.0);

    prob = SplitODEProblem(decoherence!, schrodinger!, ψ0, tspan);
    # prob = ODEProblem(full_decoherence!, ψ0, tspan);

    # sol = solve(prob, FBDF(), reltol=1e-12, abstol=1e-12; saveat = 0.01, dtmax=0.05);
    sol = solve(prob, KenCarp47(), reltol=1e-12, abstol=1e-12; saveat = 0.01, dtmax=0.05);
    # sol = solve(prob, KenCarp47(), reltol=1e-12, abstol=1e-12; saveat = 0.01, dtmax=0.05);

    t_vals = tspan[1]:0.1:tspan[2];

    ψf = coherent1D(x, α0x, σx, ωx, tspan[2]);

<<<<<<< HEAD
fig = Figure()
ax = Axis(fig[1, 1], xlabel="X", ylabel="Real Part of the Wave Function - Final State (S-ODE)")
lines!(ax, x, real.(sol.u[end]), label="Decoherence", color=:blue, linestyle=:dash)
lines!(ax, x, real.(ψf), label="No-Decoherence", color=(:red, 0.5))
axislegend(ax)

ax1 = Axis(fig[1, 2], xlabel="Time", ylabel="Width")
lines!(ax1, sol_δ.t, δ_all, label="Simulated", color=:green, linestyle=:dash)
lines!(ax1, sol_δ.t, δ_dδ[:, 1], label="Analytical", color=(:red, 0.5))
axislegend(ax1)

ax2 = Axis(fig[1, 3], xlabel="X", ylabel="Probability Density - Final State (S-ODE)")
lines!(ax2, x, abs2.(sol.u[end]), label="Decoherence", color=:blue, linestyle=:dash)
lines!(ax2, x, abs2.(ψf), label="No-Decoherence", color=(:red, 0.5))
axislegend(ax2)

display(fig)

=======
    δ0 = [sqrt(1/(2ωx)), κ*sqrt(1/(2ωx))];

    δf = width(ψf, x, dx);

    prob_δ = ODEProblem(diff_width, δ0, tspan, p);

    sol_δ = solve(prob_δ, KenCarp47(), reltol=1e-12, abstol=1e-12; saveat = 0.01);

    δ_dδ = reduce(vcat, [u' for u in sol_δ.u]);

    t_steps = length(sol_δ.t);

    δ_all = zeros(t_steps);

    for n in 1:t_steps
        δ_all[n] = width(sol.u[n], x, dx)
    end

    function ploting_result()
        fig = Figure()
        ax = Axis(fig[1, 1], xlabel="X", ylabel="Real Part of the Wave Function - Final State (S-ODE)")
        # lines!(ax, x, sol.u[end][1:Nx].^2 + sol.u[end][Nx+1:end].^2, label="Decoherence", color=:blue, linestyle=:dash)
        # lines!(ax, x, ψf[1:Nx].^2 + ψf[Nx+1:end].^2 , label="No-Decoherence", color=:red)
        lines!(ax, x, sol.u[end][Nx+1:end], label="Decoherence", color=:blue, linestyle=:dash)
        lines!(ax, x, ψf[Nx+1:end] , label="No-Decoherence", color=:red)
        axislegend(ax)

        ax1 = Axis(fig[1, 2], xlabel="Time", ylabel="Width")
        lines!(ax1, sol_δ.t, δ_all, label="Simulated", color=:green, linestyle=:dash)
        lines!(ax1, sol_δ.t, δ_dδ[:,1], label="Analytical", color=:red)
        axislegend(ax1)
        return fig
    end
    fig = ploting_result();
    return display(fig)
end

>>>>>>> 29e75da3
<|MERGE_RESOLUTION|>--- conflicted
+++ resolved
@@ -1,260 +1,209 @@
-using DifferentialEquations
-using FFTW
-using GLMakie
-
-<<<<<<< HEAD
-Nx = 1024
-Lx = 30.0
-dx = Lx / Nx
-x = collect(range(-Lx/2, stop=Lx/2 - dx, length=Nx))
-kx  = 2π .* fftfreq(Nx, 1/dx)
-
-
-α0x = 0.0
-σx  = 0.0
-ωx  = 1.0
-κ   = -1.0
-ν   = 1.0
-=======
->>>>>>> 29e75da3
-const ħ = 1.0
-const m = 1.0
-
-function main()
-    Nx = 1024
-    Lx = 30.0
-    dx = Lx / Nx
-    x = collect(range(-Lx/2, stop=Lx/2 - dx, length=Nx));
-    kx  = 2π .* fftfreq(Nx, 1/dx);
-
-
-    α0x = 5/2;
-    σx  = 0.0;
-    ωx  = 1.0;
-    κ   = -1.0;
-    ν   = 1.0;
-    small = 1e-30;
-
-    p = (ħ, m, κ, ν, ωx);
-
-    tspan = (0.0, 10.0);
-    println(tspan)
-
-    # Reusable FFT plans and buffers
-    ψbuf  = zeros(ComplexF64, 2*Nx);
-    planF = plan_fft(ψbuf[1:Nx]);
-    planB = plan_ifft(ψbuf[1:Nx]);
-
-    # psi = rand(Float64, Nx);
-    # planF = plan_rfft(psi);
-    # ψbuf_r  = planF * psi;
-    # ψbuf_i  = similar(ψbuf_r);
-    # planB = plan_irfft(ψbuf_r, Nx);
-    # kx = kx[1:length(ψbuf_r)];
-    
-
-    Vx = 0.5 * m * ωx^2 .* (x.^2);
-    Tx = 0.5 * ħ^2 / m .* (kx.^2 );
-
-    function coherent1D(x, α0, σ, ω, t)
-        αt = α0 * exp(-1im*(ω*t - σ))
-        x̄ = sqrt(2/ω)*real(αt)
-        p̄ = sqrt(2*ω)*imag(αt)
-        Δx = sqrt(1/(2ω))
-        θ = -ω*t/2 + (abs(α0)^2*sin(2*ω*t - 2σ))/2
-        φ = exp(1im*θ)
-        pref = (ω/π)^(1/4)
-        psi = pref .* φ .* exp.(-((x.-x̄).^2)/(2*Δx)^2) .* exp.(1im*p̄.*x)
-        return vcat(real(psi), imag(psi))
-    end
-
-<<<<<<< HEAD
-tspan = (0.0, 10.0)
-=======
-    function fT!(dψ, ψ, p, t)
-        psi_re = @view ψ[1:Nx]
-        psi_im = @view ψ[Nx+1:end]
-        ψbuf[1:Nx] .=  Tx .* (planF * psi_im) ./ ħ
-        ψbuf[Nx+1:end] .=  -Tx .* (planF * psi_re) ./ ħ 
-        dψ[1:Nx] .= real.(planB * ψbuf[1:Nx])      
-        dψ[Nx+1:end] .= real.(planB * ψbuf[Nx+1:end])       
-    end
->>>>>>> 29e75da3
-
-    function fV!(dψ, ψ, p, t)
-        psi_re = @view ψ[1:Nx]
-        psi_im = @view ψ[Nx+1:end]
-        dψ[1:Nx] .=  Vx .* (psi_im) ./ ħ
-        dψ[Nx+1:end] .=  -Vx .* (psi_re) ./ ħ 
-    end
-
-    function schrodinger!(dψ, ψ, p, t)
-        psi_re = @view ψ[1:Nx]
-        psi_im = @view ψ[Nx+1:end]
-        ψbuf[1:Nx] .=  Tx .* (planF * psi_im) ./ ħ
-        ψbuf[Nx+1:end] .=  -Tx .* (planF * psi_re) ./ ħ 
-        dψ[1:Nx] .= real.(planB * ψbuf[1:Nx]) .+ Vx .* (psi_im) ./ ħ  
-        dψ[Nx+1:end] .= real.(planB * ψbuf[Nx+1:end]) .- Vx .* (psi_re) ./ ħ     
-    end
-
-    function decoherence!(dψ, ψ, p, t)
-        psi_re = @view ψ[1:Nx]
-        psi_im = @view ψ[Nx+1:end]
-
-        ρ = @. psi_re^2 + psi_im^2 
-
-        Z = sum(ρ)
-
-        lnρ = log.(ρ .+ small)
-        mean_lnρ = sum(ρ .* lnρ) / Z
-
-        Λ = atan.(psi_im, psi_re) .* 2
-        mean_Λ =  mean_theta(Λ, ρ)/ Z
-        desv_Λ = map(x-> min(x-mean_Λ, x + 2pi - mean_Λ), Λ )
-
-        @. dψ[1:Nx] =  -κ * (lnρ - mean_lnρ) * psi_re + (ν/2) * (desv_Λ) * psi_im
-        @. dψ[Nx+1:end] =  -κ * (lnρ - mean_lnρ) * psi_im - (ν/2) * (desv_Λ) * psi_re
-    end
-
-    function mean_theta(theta, rho)
-        sc = sincos.(theta)
-        mean_sc_theta = mapreduce((sc_ang, weight) -> [sc_ang[1]*weight, sc_ang[2]*weight], +, (sc, rho)...  )
-        return atan(mean_sc_theta[1], mean_sc_theta[2])
-    end
-
-    function full_decoherence!(dψ, ψ, p, t)
-        psi_re = @view ψ[1:Nx]
-        psi_im = @view ψ[Nx+1:end]
-
-        ρ = @. psi_re^2 + psi_im^2 
-
-        Z = sum(ρ)
-
-        lnρ = log.(ρ .+ small)
-        mean_lnρ = sum(ρ .* lnρ) / Z
-
-        Λ = atan.(psi_im, psi_re) .* 2
-        mean_Λ = sum(ρ .* Λ) / Z
-
-        @. dψ[1:Nx] =  -κ * (lnρ - mean_lnρ) * psi_re + (ν/2) * (Λ - mean_Λ) * psi_im
-        @. dψ[Nx+1:end] =  -κ * (lnρ - mean_lnρ) * psi_im - (ν/2) * (Λ - mean_Λ) * psi_re
-
-        ψbuf_r .=  Tx .* (planF * psi_im) ./ ħ
-        ψbuf_i .=  -Tx .* (planF * psi_re) ./ ħ 
-        dψ[1:Nx] .+= (planB * ψbuf_r) .+ Vx .* (psi_im) ./ ħ  
-        dψ[Nx+1:end] .+= (planB * ψbuf_i) .- Vx .* (psi_re) ./ ħ     
-    end
-
-    function width(ψ, x, dx)
-        psi_re = @view ψ[1:Nx]
-        psi_im = @view ψ[Nx+1:end]
-
-        prob = @. psi_re^2 + psi_im^2
-
-        Z = sum(prob)
-
-        mean_x = sum(prob .* x) / Z
-
-        mean_x2 = sum(prob .* x.^2) / Z
-
-<<<<<<< HEAD
-sol = solve(prob, KenCarp47(autodiff = AutoFiniteDiff()), reltol=1e-15, abstol=1e-15; saveat = 0.001)
-=======
-        return sqrt(mean_x2 - mean_x^2)
-    end
->>>>>>> 29e75da3
-
-    function rho_func(ψ, x, dx)
-
-        psi_re = @view ψ[1:Nx]
-        psi_im = @view ψ[Nx+1:end]
-
-<<<<<<< HEAD
-# dδ0 = κ * sqrt(1/(2ωx))
-
-δ0 = [sqrt(1/(2ωx)), κ*sqrt(1/(2ωx))]
-=======
-        prob = @. psi_re^2 + psi_im^2
->>>>>>> 29e75da3
-
-        return sum(prob)
-    end
-
-    function diff_width(du, u, p, t)
-        δ, dδ = u
-        ħ, m, κ, ν, ωx = p
-        du[1] = dδ
-        du[2] = (2*κ - ν)*dδ + (ν*κ - κ^2)*δ + (ħ^2) / (4*m^2*δ^3) - δ*ωx^2
-    end
-
-    ψ0 = coherent1D(x, α0x, σx, ωx, 0.0);
-
-    prob = SplitODEProblem(decoherence!, schrodinger!, ψ0, tspan);
-    # prob = ODEProblem(full_decoherence!, ψ0, tspan);
-
-    # sol = solve(prob, FBDF(), reltol=1e-12, abstol=1e-12; saveat = 0.01, dtmax=0.05);
-    sol = solve(prob, KenCarp47(), reltol=1e-12, abstol=1e-12; saveat = 0.01, dtmax=0.05);
-    # sol = solve(prob, KenCarp47(), reltol=1e-12, abstol=1e-12; saveat = 0.01, dtmax=0.05);
-
-    t_vals = tspan[1]:0.1:tspan[2];
-
-    ψf = coherent1D(x, α0x, σx, ωx, tspan[2]);
-
-<<<<<<< HEAD
-fig = Figure()
-ax = Axis(fig[1, 1], xlabel="X", ylabel="Real Part of the Wave Function - Final State (S-ODE)")
-lines!(ax, x, real.(sol.u[end]), label="Decoherence", color=:blue, linestyle=:dash)
-lines!(ax, x, real.(ψf), label="No-Decoherence", color=(:red, 0.5))
-axislegend(ax)
-
-ax1 = Axis(fig[1, 2], xlabel="Time", ylabel="Width")
-lines!(ax1, sol_δ.t, δ_all, label="Simulated", color=:green, linestyle=:dash)
-lines!(ax1, sol_δ.t, δ_dδ[:, 1], label="Analytical", color=(:red, 0.5))
-axislegend(ax1)
-
-ax2 = Axis(fig[1, 3], xlabel="X", ylabel="Probability Density - Final State (S-ODE)")
-lines!(ax2, x, abs2.(sol.u[end]), label="Decoherence", color=:blue, linestyle=:dash)
-lines!(ax2, x, abs2.(ψf), label="No-Decoherence", color=(:red, 0.5))
-axislegend(ax2)
-
-display(fig)
-
-=======
-    δ0 = [sqrt(1/(2ωx)), κ*sqrt(1/(2ωx))];
-
-    δf = width(ψf, x, dx);
-
-    prob_δ = ODEProblem(diff_width, δ0, tspan, p);
-
-    sol_δ = solve(prob_δ, KenCarp47(), reltol=1e-12, abstol=1e-12; saveat = 0.01);
-
-    δ_dδ = reduce(vcat, [u' for u in sol_δ.u]);
-
-    t_steps = length(sol_δ.t);
-
-    δ_all = zeros(t_steps);
-
-    for n in 1:t_steps
-        δ_all[n] = width(sol.u[n], x, dx)
-    end
-
-    function ploting_result()
-        fig = Figure()
-        ax = Axis(fig[1, 1], xlabel="X", ylabel="Real Part of the Wave Function - Final State (S-ODE)")
-        # lines!(ax, x, sol.u[end][1:Nx].^2 + sol.u[end][Nx+1:end].^2, label="Decoherence", color=:blue, linestyle=:dash)
-        # lines!(ax, x, ψf[1:Nx].^2 + ψf[Nx+1:end].^2 , label="No-Decoherence", color=:red)
-        lines!(ax, x, sol.u[end][Nx+1:end], label="Decoherence", color=:blue, linestyle=:dash)
-        lines!(ax, x, ψf[Nx+1:end] , label="No-Decoherence", color=:red)
-        axislegend(ax)
-
-        ax1 = Axis(fig[1, 2], xlabel="Time", ylabel="Width")
-        lines!(ax1, sol_δ.t, δ_all, label="Simulated", color=:green, linestyle=:dash)
-        lines!(ax1, sol_δ.t, δ_dδ[:,1], label="Analytical", color=:red)
-        axislegend(ax1)
-        return fig
-    end
-    fig = ploting_result();
-    return display(fig)
-end
-
->>>>>>> 29e75da3
+using DifferentialEquations
+using FFTW
+using GLMakie
+
+const ħ = 1.0
+const m = 1.0
+
+function main()
+    Nx = 1024
+    Lx = 30.0
+    dx = Lx / Nx
+    x = collect(range(-Lx/2, stop=Lx/2 - dx, length=Nx));
+    kx  = 2π .* fftfreq(Nx, 1/dx);
+
+
+    α0x = 5/2;
+    σx  = 0.0;
+    ωx  = 1.0;
+    κ   = -1.0;
+    ν   = 1.0;
+    small = 1e-30;
+
+    p = (ħ, m, κ, ν, ωx);
+
+    tspan = (0.0, 10.0);
+    println(tspan)
+
+    # Reusable FFT plans and buffers
+    ψbuf  = zeros(ComplexF64, 2*Nx);
+    planF = plan_fft(ψbuf[1:Nx]);
+    planB = plan_ifft(ψbuf[1:Nx]);
+
+    # psi = rand(Float64, Nx);
+    # planF = plan_rfft(psi);
+    # ψbuf_r  = planF * psi;
+    # ψbuf_i  = similar(ψbuf_r);
+    # planB = plan_irfft(ψbuf_r, Nx);
+    # kx = kx[1:length(ψbuf_r)];
+    
+
+    Vx = 0.5 * m * ωx^2 .* (x.^2);
+    Tx = 0.5 * ħ^2 / m .* (kx.^2 );
+
+    function coherent1D(x, α0, σ, ω, t)
+        αt = α0 * exp(-1im*(ω*t - σ))
+        x̄ = sqrt(2/ω)*real(αt)
+        p̄ = sqrt(2*ω)*imag(αt)
+        Δx = sqrt(1/(2ω))
+        θ = -ω*t/2 + (abs(α0)^2*sin(2*ω*t - 2σ))/2
+        φ = exp(1im*θ)
+        pref = (ω/π)^(1/4)
+        psi = pref .* φ .* exp.(-((x.-x̄).^2)/(2*Δx)^2) .* exp.(1im*p̄.*x)
+        return vcat(real(psi), imag(psi))
+    end
+
+    function fT!(dψ, ψ, p, t)
+        psi_re = @view ψ[1:Nx]
+        psi_im = @view ψ[Nx+1:end]
+        ψbuf[1:Nx] .=  Tx .* (planF * psi_im) ./ ħ
+        ψbuf[Nx+1:end] .=  -Tx .* (planF * psi_re) ./ ħ 
+        dψ[1:Nx] .= real.(planB * ψbuf[1:Nx])      
+        dψ[Nx+1:end] .= real.(planB * ψbuf[Nx+1:end])       
+    end
+
+    function fV!(dψ, ψ, p, t)
+        psi_re = @view ψ[1:Nx]
+        psi_im = @view ψ[Nx+1:end]
+        dψ[1:Nx] .=  Vx .* (psi_im) ./ ħ
+        dψ[Nx+1:end] .=  -Vx .* (psi_re) ./ ħ 
+    end
+
+    function schrodinger!(dψ, ψ, p, t)
+        psi_re = @view ψ[1:Nx]
+        psi_im = @view ψ[Nx+1:end]
+        ψbuf[1:Nx] .=  Tx .* (planF * psi_im) ./ ħ
+        ψbuf[Nx+1:end] .=  -Tx .* (planF * psi_re) ./ ħ 
+        dψ[1:Nx] .= real.(planB * ψbuf[1:Nx]) .+ Vx .* (psi_im) ./ ħ  
+        dψ[Nx+1:end] .= real.(planB * ψbuf[Nx+1:end]) .- Vx .* (psi_re) ./ ħ     
+    end
+
+    function decoherence!(dψ, ψ, p, t)
+        psi_re = @view ψ[1:Nx]
+        psi_im = @view ψ[Nx+1:end]
+
+        ρ = @. psi_re^2 + psi_im^2 
+
+        Z = sum(ρ)
+
+        lnρ = log.(ρ .+ small)
+        mean_lnρ = sum(ρ .* lnρ) / Z
+
+        Λ = atan.(psi_im, psi_re) .* 2
+        mean_Λ =  mean_theta(Λ, ρ)/ Z
+        desv_Λ = map(x-> min(x-mean_Λ, x + 2pi - mean_Λ), Λ )
+
+        @. dψ[1:Nx] =  -κ * (lnρ - mean_lnρ) * psi_re + (ν/2) * (desv_Λ) * psi_im
+        @. dψ[Nx+1:end] =  -κ * (lnρ - mean_lnρ) * psi_im - (ν/2) * (desv_Λ) * psi_re
+    end
+
+    function mean_theta(theta, rho)
+        sc = sincos.(theta)
+        mean_sc_theta = mapreduce((sc_ang, weight) -> [sc_ang[1]*weight, sc_ang[2]*weight], +, (sc, rho)...  )
+        return atan(mean_sc_theta[1], mean_sc_theta[2])
+    end
+
+    function full_decoherence!(dψ, ψ, p, t)
+        psi_re = @view ψ[1:Nx]
+        psi_im = @view ψ[Nx+1:end]
+
+        ρ = @. psi_re^2 + psi_im^2 
+
+        Z = sum(ρ)
+
+        lnρ = log.(ρ .+ small)
+        mean_lnρ = sum(ρ .* lnρ) / Z
+
+        Λ = atan.(psi_im, psi_re) .* 2
+        mean_Λ = sum(ρ .* Λ) / Z
+
+        @. dψ[1:Nx] =  -κ * (lnρ - mean_lnρ) * psi_re + (ν/2) * (Λ - mean_Λ) * psi_im
+        @. dψ[Nx+1:end] =  -κ * (lnρ - mean_lnρ) * psi_im - (ν/2) * (Λ - mean_Λ) * psi_re
+
+        ψbuf_r .=  Tx .* (planF * psi_im) ./ ħ
+        ψbuf_i .=  -Tx .* (planF * psi_re) ./ ħ 
+        dψ[1:Nx] .+= (planB * ψbuf_r) .+ Vx .* (psi_im) ./ ħ  
+        dψ[Nx+1:end] .+= (planB * ψbuf_i) .- Vx .* (psi_re) ./ ħ     
+    end
+
+    function width(ψ, x, dx)
+        psi_re = @view ψ[1:Nx]
+        psi_im = @view ψ[Nx+1:end]
+
+        prob = @. psi_re^2 + psi_im^2
+
+        Z = sum(prob)
+
+        mean_x = sum(prob .* x) / Z
+
+        mean_x2 = sum(prob .* x.^2) / Z
+
+        return sqrt(mean_x2 - mean_x^2)
+    end
+
+    function rho_func(ψ, x, dx)
+
+        psi_re = @view ψ[1:Nx]
+        psi_im = @view ψ[Nx+1:end]
+
+        prob = @. psi_re^2 + psi_im^2
+
+        return sum(prob)
+    end
+
+    function diff_width(du, u, p, t)
+        δ, dδ = u
+        ħ, m, κ, ν, ωx = p
+        du[1] = dδ
+        du[2] = (2*κ - ν)*dδ + (ν*κ - κ^2)*δ + (ħ^2) / (4*m^2*δ^3) - δ*ωx^2
+    end
+
+    ψ0 = coherent1D(x, α0x, σx, ωx, 0.0);
+
+    prob = SplitODEProblem(decoherence!, schrodinger!, ψ0, tspan);
+    # prob = ODEProblem(full_decoherence!, ψ0, tspan);
+
+    # sol = solve(prob, FBDF(), reltol=1e-12, abstol=1e-12; saveat = 0.01, dtmax=0.05);
+    sol = solve(prob, KenCarp47(), reltol=1e-12, abstol=1e-12; saveat = 0.01, dtmax=0.05);
+    # sol = solve(prob, KenCarp47(), reltol=1e-12, abstol=1e-12; saveat = 0.01, dtmax=0.05);
+
+    t_vals = tspan[1]:0.1:tspan[2];
+
+    ψf = coherent1D(x, α0x, σx, ωx, tspan[2]);
+
+    δ0 = [sqrt(1/(2ωx)), κ*sqrt(1/(2ωx))];
+
+    δf = width(ψf, x, dx);
+
+    prob_δ = ODEProblem(diff_width, δ0, tspan, p);
+
+    sol_δ = solve(prob_δ, KenCarp47(), reltol=1e-12, abstol=1e-12; saveat = 0.01);
+
+    δ_dδ = reduce(vcat, [u' for u in sol_δ.u]);
+
+    t_steps = length(sol_δ.t);
+
+    δ_all = zeros(t_steps);
+
+    for n in 1:t_steps
+        δ_all[n] = width(sol.u[n], x, dx)
+    end
+
+    function ploting_result()
+        fig = Figure()
+        ax = Axis(fig[1, 1], xlabel="X", ylabel="Real Part of the Wave Function - Final State (S-ODE)")
+        # lines!(ax, x, sol.u[end][1:Nx].^2 + sol.u[end][Nx+1:end].^2, label="Decoherence", color=:blue, linestyle=:dash)
+        # lines!(ax, x, ψf[1:Nx].^2 + ψf[Nx+1:end].^2 , label="No-Decoherence", color=:red)
+        lines!(ax, x, sol.u[end][Nx+1:end], label="Decoherence", color=:blue, linestyle=:dash)
+        lines!(ax, x, ψf[Nx+1:end] , label="No-Decoherence", color=:red)
+        axislegend(ax)
+
+        ax1 = Axis(fig[1, 2], xlabel="Time", ylabel="Width")
+        lines!(ax1, sol_δ.t, δ_all, label="Simulated", color=:green, linestyle=:dash)
+        lines!(ax1, sol_δ.t, δ_dδ[:,1], label="Analytical", color=:red)
+        axislegend(ax1)
+        return fig
+    end
+    fig = ploting_result();
+    return display(fig)
+end